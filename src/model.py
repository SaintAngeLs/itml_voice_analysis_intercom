"""
CNN Model with Residual Blocks

This script defines a Convolutional Neural Network (CNN) architecture utilizing residual blocks to 
enhance feature learning and enable deeper networks. This model is designed to integrate with a 
training script for effective end-to-end training and evaluation.

Key Components:

- Imports: Essential Keras layers, models, and regularizers are included for constructing and 
  regularizing the network.

- Residual Block: 
  The `residual_block` function implements two convolutional layers with batch normalization and 
  ReLU activation, along with a shortcut connection to improve gradient flow.

- Model Architecture:
  - Input Layer: Accepts input data with a specified shape.
  - Initial Convolutional Block: Consists of a convolutional layer, batch normalization, ReLU 
    activation, and max pooling for downsampling.
  - Residual Blocks: Three sequential blocks are included, with filters increasing from 64 to 256, 
    allowing for the capture of complex features.
  - Global Average Pooling: Reduces dimensionality while preserving spatial information.
  - Fully Connected Layer: A dense layer with 256 units, batch normalization, and dropout for 
    regularization.
  - Output Layer: A single unit with sigmoid activation for binary classification tasks.
"""

## Import necessary layers and modules from Keras for building the model
from tensorflow.keras.layers import Conv2D, MaxPooling2D, Dropout, BatchNormalization, Dense, Input, Add, GlobalAveragePooling2D, Activation
from tensorflow.keras.models import Model
from tensorflow.keras.regularizers import l2

def residual_block(x, filters, kernel_size=(3, 3)):
    """Residual block with two convolutional layers."""
    shortcut = x  # Save the input tensor

    # First convolutional layer
    x = Conv2D(filters, kernel_size, padding='same', kernel_regularizer=l2(0.001))(x)
    x = BatchNormalization()(x) # Apply batch normalization to improve training stability
    x = Activation('relu')(x) # Use ReLU activation for non-linearity

    # Second convolutional layer
    x = Conv2D(filters, kernel_size, padding='same', kernel_regularizer=l2(0.001))(x)
    x = BatchNormalization()(x)  # Apply batch normalization again

    # Adjust shortcut if needed
    if shortcut.shape[-1] != filters:
        shortcut = Conv2D(filters, (1, 1), padding='same')(shortcut)  # Match the dimensions

    # Add the shortcut to the output
    x = Add()([x, shortcut])
    x = Activation('relu')(x) # Apply ReLU activation to the combined output
    
    return x # Return the output of the residual block

def create_cnn_model(input_shape):
    """Create a CNN model with residual blocks."""
    inputs = Input(shape=input_shape)

    # Initial convolutional block
    x = Conv2D(64, (3, 3), padding='same', kernel_regularizer=l2(0.001))(inputs)  # Initial convolution with 64 filters
    x = BatchNormalization()(x) #Normalize the output
    x = Activation('relu')(x) #apply ReLu activation
    x = MaxPooling2D(pool_size=(2, 2))(x) # Downsample the feature maps

    # Residual block 1
    x = residual_block(x, 64) # Apply the first residual block with 64 filters
    x = MaxPooling2D(pool_size=(2, 2))(x) # Downsample again

    # Residual block 2
<<<<<<< HEAD
    x = residual_block(x, 128) 
    x = MaxPooling2D(pool_size=(2, 2))(x)
=======
    x = residual_block(x, 128) # Apply the second residual block with 128 filters
    x = MaxPooling2D(pool_size=(2, 2))(x) # Downsample again
>>>>>>> 32cfe15b

    # Residual block 3
    x = residual_block(x, 256)  # Apply the third residual block with 256 filters
    x = MaxPooling2D(pool_size=(2, 2))(x)  # Downsample again

    # Add more residual blocks if the dataset is large and training time allows it
    # x = residual_block(x, 512)
    # x = MaxPooling2D(pool_size=(2, 2))(x)

    # Global Average Pooling (reduces parameter count while keeping spatial info)
    x = GlobalAveragePooling2D()(x)

    # Fully connected layer
    x = Dense(256, activation='relu', kernel_regularizer=l2(0.001))(x)
    x = BatchNormalization()(x) # Normalize the output
    x = Dropout(0.7)(x) # Apply dropout for regularization to prevent overfitting

    # Output layer for binary classification
    outputs = Dense(1, activation='sigmoid')(x)

    # Define model
    model = Model(inputs=inputs, outputs=outputs)
    
    return model<|MERGE_RESOLUTION|>--- conflicted
+++ resolved
@@ -69,13 +69,8 @@
     x = MaxPooling2D(pool_size=(2, 2))(x) # Downsample again
 
     # Residual block 2
-<<<<<<< HEAD
-    x = residual_block(x, 128) 
-    x = MaxPooling2D(pool_size=(2, 2))(x)
-=======
     x = residual_block(x, 128) # Apply the second residual block with 128 filters
     x = MaxPooling2D(pool_size=(2, 2))(x) # Downsample again
->>>>>>> 32cfe15b
 
     # Residual block 3
     x = residual_block(x, 256)  # Apply the third residual block with 256 filters
